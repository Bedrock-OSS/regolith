package main

import (
	"fmt"
	"os"

	"github.com/fatih/color"

	"github.com/Bedrock-OSS/regolith/regolith"
	"github.com/urfave/cli/v2"
)

var (
	commit      string
	version     = "unversioned"
	date        string
	buildSource = "DEV"
)

const regolithDesc = `
Regolith is a tool designed to make it easier to work on add-ons for Minecraft: Bedrock Edition
using scripts and executables called filters. Regolith serves as a platform for installing and
running filters.
`
const regolithRunDesc = `
This command runs Regolith using the profile specified in arguments. The profile must be defined in
the "config.json" file of the project. If the profile name is not specified, Regolith uses "default"
profile.
`
const regolithWatchDesc = `
This command starts Regolith in the watch mode. This mode will trigger the "regolith run" command
every time a change in files of the project's RP, BP, or data folders is detected. "regolith watch"
uses the same syntax as "regolith run". You can use "regolith help run" to learn more about the
command.
`
const regolithInstallDesc = `
Downloads and installs Regolith filters from the internet, and adds them to the "filterDefinitions"
list of the project's "config.json" file. This command accepts multiple arguments, each of which
specifies what filter to install and what version to install. The syntax of the argument can have
the following forms:
- <FILTER_NAME>
- <FILTER_NAME>==<VERSION>
- <FILTER_URL>
- <FILTER_URL>==<VERSION>

Where:
- <FILTER_NAME> is the name of the filter to be resolved to URL using the Bedrock-OSS filter
  resolver repository (github.com/Bedrock-OSS/regolith-filter-resolver).
- <FILTER_URL> is the URL to the filter. Using this instead of <FILTER_NAME> lets you skip the
  resolver step and download the filters which aren't known to the resolver (for example from
  private repositories).

  The URL should follow format: <FILTER_REPOSITORY_URL>/<FILTER_NAME>.  Note that this is not a
  valid URL on GitHub because it's not how GitHub creates the URLs to subdirectories.

  To access a "name_ninja" filter from the Bedrock-OSS repository using <FILTER_URL> you would use:
  "github.com/Bedrock-OSS/regolith-filters/name_ninja" because the filter is on
  "Bedrock-OSS/regolith-filters" repository in "name_ninja" folder but this is not a valid URL on
  the GitHub website.
- <VERSION> is an optional part of the argument that you can add to specify what version of the
  filter you want to install. You can specify the version you want in multiple ways:
  - Using a semantic version of the filter (like 1.2.3)
  - Using the "latest" keyword. This option searches for the latest commit that tags the version of
    the filter.
  - Using SHA of the commit on the GitHub repository.
  - Using the "HEAD" keyword. This option looks for the latest SHA of the main branch of the
    repository.
  - Using a git tag used on the repository.

  The semantic version format is internally changed into a tag that contains two parts separated
  with a dash (-) symbol. For example argument "name_ninja==1.0.0" would be resolved by Regolith
  into: "github.com/Bedrock-OSS/regolith-filters/name_ninja==name_ninja-1.0.0".

  If no <VERSION> is specified, Regolith tries to download the filter using "latest" mode first, and
  when it fails (due to not being able to find any tags that refer to the version of the filter on
  the repository), it tries to download using "HEAD".

The "regolith install" combined with the "--force" flag can be used to change/update filters saved
in the "config.json".
`
const regolithInstallAllDesc = `
This commands installs or updates all of the filters specified in the "filterDefinitions" list of
the "config.json" file. It makes sure that the versions of the filters defined in the
"filterDefinitions" list in sync with the actual versions of the installed filters.

It is useful when you're starting to work on a project which already has a "config.json" file with
a bunch of filters defined in it or when the config file was modified by someone else and you want
to make sure that your local copies of the filters is up to date.

By default, the filters that are already installed with a correct version are ignored. You can
change that by using the "--force" flag. "regolith install-all --force" forcefully reinstalls every
filter on the project.
`
const regolithInitDesc = `
Initializes a new Regolith project in the current directory. The folder used for a new project must
be an empty directory. This command creates "config.json" and a few empty folders to be used for
RP, BP, data, and Regolith cache (.regolith folder).
`
const regolithCleanDesc = `
This command cleans the Regolith cache files for the currently opened project. With the default
Regolith configuration, the cache of Regolith is stored in the ".regolith" folder (which you can
find at the root of the project). When "config.json" sets the "useAppData" property to true, the
cache is stored in the user data folder, in a path based on a hash of the project's root folder
path. "regolith clean" always cleans both cache folders, regardless of the "useAppData" property.

Cache files include scripts/executables of Regolith filters, their virtual environments, and a list
of files recognized by Regolith as previous outputs.

After "regolith clean", usually two additional steps need to be done before running the project
again:
- the filters need to be reinstalled if there are any
- the output paths of Regolith must be deleted if the project ran before

The second step is necessary because the clean command deletes the file that stores the list of the
files created by Regolith. As a safety measure, Regolith never deletes the files that it can't
recognize so running it after "clean" would result in an error saying that Regolith stopped to
protect your files.

If you're using the "useAppData" property in your projects. It is recommended to periodically clean
the Regolith data folder to remove the cache files of the projects that you don't work on anymore.
You can clear caches of all projects stored in user data by using the "--user-cache" flag.
`

func main() {
	status := make(chan regolith.UpdateStatus)
	go regolith.CheckUpdate(version, status)
	regolith.CustomHelp()
	regolith.Version = version
	err := (&cli.App{
		Name:                 "regolith",
		Usage:                "Addon Compiler for the Bedrock Edition of Minecraft",
		Description:          regolithDesc,
		EnableBashCompletion: true,
		Version:              version,
		Metadata: map[string]interface{}{
			"Commit":      commit,
			"Date":        date,
			"BuildSource": buildSource,
		},
		Writer:    color.Output,
		ErrWriter: color.Error,
		Flags: []cli.Flag{
			&cli.BoolFlag{
				Name:        "debug",
				Aliases:     []string{"d"},
				Usage:       "Enables debugging.",
				Destination: &regolith.Debug,
			},
		},
		Commands: []*cli.Command{
			{
<<<<<<< HEAD
				Name:        "init",
				Usage:       "Initializes a Regolith project in current directory",
				Description: regolithInitDesc,
=======
				Name:  "run",
				Usage: "Runs Regolith, and generates compiled RP and BP, which will be exported to the destination specified in the config.",
				Action: func(c *cli.Context) error {
					args := c.Args().Slice()
					var profile string
					if len(args) != 0 {
						profile = args[0]
					}
					return regolith.Run(profile, regolith.Debug)
				},
			},
			{
				Name:  "watch",
				Usage: "Watches the project files and runs specified Regolith profile when they change.",
				Action: func(c *cli.Context) error {
					args := c.Args().Slice()
					var profile string
					if len(args) != 0 {
						profile = args[0]
					}
					return regolith.Watch(profile, regolith.Debug)
				},
			},
			{
				Name: "update",
				Usage: `It updates filters listed in "filters" parameter. The
				names of the filters must be already present in the
				filtersDefinitions list in the config.json file.`,
				Action: func(c *cli.Context) error {
					return regolith.Update(c.Args().Slice(), regolith.Debug)
				},
			},
			{
				Name:  "tool",
				Usage: "Runs selected filter to destructively modify the project files.",
				Action: func(c *cli.Context) error {
					args := c.Args().Slice()
					var filter string
					if len(args) > 0 {
						filter = args[0]
					} else {
						return regolith.WrappedError(
							"You must specify a filter name when running " +
								"the \"regolith tool\" command.\n" +
								"Use \"regolith help tool\" to learn more details.")
					}
					filterArgs := args[1:] // First arg is the filter name
					return regolith.Tool(filter, filterArgs, regolith.Debug)
				},
			},
			{
				Name: "update-all",
				Usage: `It updates all of the filters listed in the
				filtersDefinitions which aren't version locked.`,
>>>>>>> cbec6b84
				Action: func(c *cli.Context) error {
					return regolith.Init(regolith.Debug)
				},
			},
			{
				Name:        "install",
				Usage:       "Downloads and installs filters from the internet and adds them to the filterDefinitions list",
				Description: regolithInstallDesc,
				Action: func(c *cli.Context) error {
					force := c.Bool("force")
					filters := c.Args().Slice()
					return regolith.Install(filters, force, regolith.Debug)
				},
				Flags: []cli.Flag{
					&cli.BoolFlag{
						Name:    "force",
						Aliases: []string{"f"},
						Usage:   "Force the operation, overriding potential safeguards.",
					},
				},
			},
			{
				Name:        "install-all",
				Usage:       "Installs all undownloaded or outdated filters defined in filterDefintions list",
				Description: regolithInstallAllDesc,
				Action: func(c *cli.Context) error {
					force := c.Bool("force")
					return regolith.InstallAll(force, regolith.Debug)
				},
				Flags: []cli.Flag{
					&cli.BoolFlag{
						Name:    "force",
						Aliases: []string{"f"},
						Usage:   "Force the operation, overriding potential safeguards.",
					},
				},
			},
			{
				Name:        "run",
				Usage:       "Runs Regolith using specified profile",
				Description: regolithRunDesc,
				Action: func(c *cli.Context) error {
					args := c.Args().Slice()
					var profile string
					if len(args) != 0 {
						profile = args[0]
					}
					return regolith.Run(profile, regolith.Debug)
				},
			},
			{
				Name:        "watch",
				Usage:       "Watches project files and automatically runs Regolith when they change",
				Description: regolithWatchDesc,
				Action: func(c *cli.Context) error {
					args := c.Args().Slice()
					var profile string
					if len(args) != 0 {
						profile = args[0]
					}
					return regolith.Watch(profile, regolith.Debug)
				},
			},
			{
				Name:        "clean",
				Usage:       "Cleans Regolith cache",
				Description: regolithCleanDesc,
				Action: func(c *cli.Context) error {
					userCache := c.Bool("user-cache")
					return regolith.Clean(regolith.Debug, userCache)
				},
				Flags: []cli.Flag{
					&cli.BoolFlag{
						Name:    "user-cache",
						Aliases: []string{},
						Usage: "Clears all caches stored in user data, instead of the cache of " +
							"the current project",
					},
				},
			},
		},
	}).Run(os.Args)
	if err != nil {
		regolith.Logger.Error(err)
		os.Exit(1)
	} else {
		regolith.InitLogging(false)
		regolith.Logger.Info(color.GreenString("Finished"))
	}
	result := <-status
	if result.Err != nil {
		regolith.Logger.Warn("Update check failed")
		regolith.Logger.Debug(*result.Err)
	} else if result.ShouldUpdate {
		_, _ = fmt.Fprintln(color.Output, color.GreenString("New version available!"))
		_, _ = fmt.Fprintln(color.Output, color.GreenString(*result.Url))
	}
}<|MERGE_RESOLUTION|>--- conflicted
+++ resolved
@@ -149,13 +149,50 @@
 		},
 		Commands: []*cli.Command{
 			{
-<<<<<<< HEAD
 				Name:        "init",
 				Usage:       "Initializes a Regolith project in current directory",
 				Description: regolithInitDesc,
-=======
-				Name:  "run",
-				Usage: "Runs Regolith, and generates compiled RP and BP, which will be exported to the destination specified in the config.",
+				Action: func(c *cli.Context) error {
+					return regolith.Init(regolith.Debug)
+				},
+			},
+			{
+				Name:        "install",
+				Usage:       "Downloads and installs filters from the internet and adds them to the filterDefinitions list",
+				Description: regolithInstallDesc,
+				Action: func(c *cli.Context) error {
+					force := c.Bool("force")
+					filters := c.Args().Slice()
+					return regolith.Install(filters, force, regolith.Debug)
+				},
+				Flags: []cli.Flag{
+					&cli.BoolFlag{
+						Name:    "force",
+						Aliases: []string{"f"},
+						Usage:   "Force the operation, overriding potential safeguards.",
+					},
+				},
+			},
+			{
+				Name:        "install-all",
+				Usage:       "Installs all undownloaded or outdated filters defined in filterDefintions list",
+				Description: regolithInstallAllDesc,
+				Action: func(c *cli.Context) error {
+					force := c.Bool("force")
+					return regolith.InstallAll(force, regolith.Debug)
+				},
+				Flags: []cli.Flag{
+					&cli.BoolFlag{
+						Name:    "force",
+						Aliases: []string{"f"},
+						Usage:   "Force the operation, overriding potential safeguards.",
+					},
+				},
+			},
+			{
+				Name:        "run",
+				Usage:       "Runs Regolith using specified profile",
+				Description: regolithRunDesc,
 				Action: func(c *cli.Context) error {
 					args := c.Args().Slice()
 					var profile string
@@ -166,8 +203,9 @@
 				},
 			},
 			{
-				Name:  "watch",
-				Usage: "Watches the project files and runs specified Regolith profile when they change.",
+				Name:        "watch",
+				Usage:       "Watches project files and automatically runs Regolith when they change",
+				Description: regolithWatchDesc,
 				Action: func(c *cli.Context) error {
 					args := c.Args().Slice()
 					var profile string
@@ -175,15 +213,6 @@
 						profile = args[0]
 					}
 					return regolith.Watch(profile, regolith.Debug)
-				},
-			},
-			{
-				Name: "update",
-				Usage: `It updates filters listed in "filters" parameter. The
-				names of the filters must be already present in the
-				filtersDefinitions list in the config.json file.`,
-				Action: func(c *cli.Context) error {
-					return regolith.Update(c.Args().Slice(), regolith.Debug)
 				},
 			},
 			{
@@ -202,74 +231,6 @@
 					}
 					filterArgs := args[1:] // First arg is the filter name
 					return regolith.Tool(filter, filterArgs, regolith.Debug)
-				},
-			},
-			{
-				Name: "update-all",
-				Usage: `It updates all of the filters listed in the
-				filtersDefinitions which aren't version locked.`,
->>>>>>> cbec6b84
-				Action: func(c *cli.Context) error {
-					return regolith.Init(regolith.Debug)
-				},
-			},
-			{
-				Name:        "install",
-				Usage:       "Downloads and installs filters from the internet and adds them to the filterDefinitions list",
-				Description: regolithInstallDesc,
-				Action: func(c *cli.Context) error {
-					force := c.Bool("force")
-					filters := c.Args().Slice()
-					return regolith.Install(filters, force, regolith.Debug)
-				},
-				Flags: []cli.Flag{
-					&cli.BoolFlag{
-						Name:    "force",
-						Aliases: []string{"f"},
-						Usage:   "Force the operation, overriding potential safeguards.",
-					},
-				},
-			},
-			{
-				Name:        "install-all",
-				Usage:       "Installs all undownloaded or outdated filters defined in filterDefintions list",
-				Description: regolithInstallAllDesc,
-				Action: func(c *cli.Context) error {
-					force := c.Bool("force")
-					return regolith.InstallAll(force, regolith.Debug)
-				},
-				Flags: []cli.Flag{
-					&cli.BoolFlag{
-						Name:    "force",
-						Aliases: []string{"f"},
-						Usage:   "Force the operation, overriding potential safeguards.",
-					},
-				},
-			},
-			{
-				Name:        "run",
-				Usage:       "Runs Regolith using specified profile",
-				Description: regolithRunDesc,
-				Action: func(c *cli.Context) error {
-					args := c.Args().Slice()
-					var profile string
-					if len(args) != 0 {
-						profile = args[0]
-					}
-					return regolith.Run(profile, regolith.Debug)
-				},
-			},
-			{
-				Name:        "watch",
-				Usage:       "Watches project files and automatically runs Regolith when they change",
-				Description: regolithWatchDesc,
-				Action: func(c *cli.Context) error {
-					args := c.Args().Slice()
-					var profile string
-					if len(args) != 0 {
-						profile = args[0]
-					}
-					return regolith.Watch(profile, regolith.Debug)
 				},
 			},
 			{
