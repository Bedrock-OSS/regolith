package regolith

import (
	"encoding/json"
	"fmt"
<<<<<<< HEAD
	"github.com/Bedrock-OSS/go-burrito/burrito"
=======
>>>>>>> 3ab9d6a3
	"io/ioutil"
	"os"
	"path/filepath"
	"strings"

	"github.com/hashicorp/go-getter"
)

const (
	// regolithConfigPath is a path to the regolith config relative to
	// UserCacheDir()
	regolithConfigPath = "regolith"
	// resolverUrl is  the default URL to the resolver.json file
	resolverUrl = "github.com/Bedrock-OSS/regolith-filter-resolver/resolver.json"
)

type ResolverMapItem struct {
	Url string `json:"url"`
}

// resolverMap is a lazy loaded map with combined resolver.json files. This
// map should never be modified directly. Use getResolversAsMap() instead.
var resolverMap *map[string]ResolverMapItem

// GetRegolithAppDataPath returns path to the regolith files in user app data
func GetRegolithAppDataPath() (string, error) {
	path, err := os.UserCacheDir()
	if err != nil {
		return "", burrito.WrappedError(osUserCacheDirError)
	}
	return filepath.Join(path, regolithConfigPath), nil
}

// resolveResolverUrl resolves the resolver URL from the short name to a full
// URL that can be used by go-getter
func resolveResolverUrl(url string) (string, error) {
	urlParts := strings.Split(url, "/")
	if len(urlParts) < 4 {
<<<<<<< HEAD
		return "", burrito.WrappedErrorf(
=======
		return "", WrappedErrorf(
>>>>>>> 3ab9d6a3
			"Incorrect URL format.\n" +
				"Expected format:" +
				"github.com/<user-name>/<repo-name>/<path-to-the-resolver-file>")
	}
	repoUrl := strings.Join(urlParts[0:3], "/")
	path := strings.Join(urlParts[3:], "/")
	sha, err := GetHeadSha(repoUrl)
	if err != nil {
<<<<<<< HEAD
		return "", burrito.WrapError(
=======
		return "", WrapError(
>>>>>>> 3ab9d6a3
			err,
			"Failed to get the HEAD of the repository with the resolver.json file")
	}
	return fmt.Sprintf("git::https://%s/%s?ref=%s", repoUrl, path, sha), nil
}

// DownloadResolverMaps downloads the resolver.json files
func DownloadResolverMaps() error {
	Logger.Info("Downloading resolvers")

	// Define function to download group of resolvers
	downloadResolvers := func(urls []string, root string) error {
		targetPath := filepath.Join(root, "resolvers")
		tmpPath := filepath.Join(root, ".resolvers-tmp")
		tmpResolversPath := filepath.Join(tmpPath, "resolvers")
		tmpUndoPath := filepath.Join(tmpPath, "undo")
		// Create target directory if not exists
		err := os.MkdirAll(targetPath, 0755)
		if err != nil {
<<<<<<< HEAD
			return burrito.WrapErrorf(err, osMkdirError, targetPath)
=======
			return WrapErrorf(err, osMkdirError, targetPath)
>>>>>>> 3ab9d6a3
		}
		// Prepare the temporary directory
		err = os.RemoveAll(tmpPath)
		if err != nil {
<<<<<<< HEAD
			return burrito.WrapErrorf(err, osRemoveError, tmpPath)
		}
		err = os.MkdirAll(tmpResolversPath, 0755)
		if err != nil {
			return burrito.WrapErrorf(err, osMkdirError, tmpResolversPath)
		}
		err = os.MkdirAll(tmpUndoPath, 0755)
		if err != nil {
			return burrito.WrapErrorf(err, osMkdirError, tmpUndoPath)
=======
			return WrapErrorf(err, osRemoveError, tmpPath)
		}
		err = os.MkdirAll(tmpResolversPath, 0755)
		if err != nil {
			return WrapErrorf(err, osMkdirError, tmpResolversPath)
		}
		err = os.MkdirAll(tmpUndoPath, 0755)
		if err != nil {
			return WrapErrorf(err, osMkdirError, tmpUndoPath)
>>>>>>> 3ab9d6a3
		}
		defer os.RemoveAll(tmpPath) // Schedule for deletion
		// Prepare the revertibleFsOperations object
		revertibleOps, err := NewRevertibleFsOperations(tmpUndoPath)
		if err != nil {
<<<<<<< HEAD
			return burrito.WrapErrorf(err, newRevertibleFsOperationsError, tmpUndoPath)
=======
			return WrapErrorf(err, newRevertibleFsOperationsError, tmpUndoPath)
>>>>>>> 3ab9d6a3
		}
		defer revertibleOps.Close() // Must be called before os.RemoveAll(tmpPath)
		// Download the resolvers to the tmp path
		for i, shortUrl := range urls {
			// Get the save path and resolve the URL
			savePath := filepath.Join(
				tmpResolversPath, fmt.Sprintf("resolver_%d.json", i))
			url, err := resolveResolverUrl(shortUrl)
			if err != nil {
<<<<<<< HEAD
				return burrito.WrapError(
=======
				return WrapError(
>>>>>>> 3ab9d6a3
					err,
					"Failed to resolve the URL of the resolver file for the download.\n"+
						"Short URL: "+shortUrl)
			}
			Logger.Debugf("Downloading resolver using URL: %s", url)
			err = getter.GetFile(savePath, url)
			if err != nil {
<<<<<<< HEAD
				return burrito.WrapErrorf(err, "Failed to download the file.\nURL: %s", url)
=======
				return WrapErrorf(err, "Failed to download the file.\nURL: %s", url)
>>>>>>> 3ab9d6a3
			}
			// Add "url" property to the resolver file
			fileData := make(map[string]interface{})
			f, err := ioutil.ReadFile(savePath)
			if err != nil {
<<<<<<< HEAD
				return burrito.WrapErrorf(err, fileReadError, savePath)
			}
			err = json.Unmarshal(f, &fileData)
			if err != nil {
				return burrito.WrapErrorf(err, jsonUnmarshalError, savePath)
=======
				return WrapErrorf(err, fileReadError, savePath)
			}
			err = json.Unmarshal(f, &fileData)
			if err != nil {
				return WrapErrorf(err, jsonUnmarshalError, savePath)
>>>>>>> 3ab9d6a3
			}
			fileData["url"] = shortUrl
			// Save the file with the "url" property
			f, _ = json.MarshalIndent(fileData, "", "\t")
			err = ioutil.WriteFile(savePath, f, 0644)
			if err != nil {
<<<<<<< HEAD
				return burrito.WrapErrorf(err, fileWriteError, savePath)
=======
				return WrapErrorf(err, fileWriteError, savePath)
>>>>>>> 3ab9d6a3
			}
		}
		// Make sure that the target directory is empty
		err = revertibleOps.DeleteDir(targetPath)
		if err != nil {
			revertibleOps.Undo() // Don't handle the error. I don't care.
<<<<<<< HEAD
			return burrito.WrapErrorf(err, osRemoveError, targetPath)
=======
			return WrapErrorf(err, osRemoveError, targetPath)
>>>>>>> 3ab9d6a3
		}
		err = revertibleOps.MkdirAll(targetPath)
		if err != nil {
			revertibleOps.Undo() // Don't handle the error. I don't care.
<<<<<<< HEAD
			return burrito.WrapErrorf(err, osMkdirError, targetPath)
=======
			return WrapErrorf(err, osMkdirError, targetPath)
>>>>>>> 3ab9d6a3
		}
		// Move the resolvers to the target path
		err = revertibleOps.MoveOrCopyDir(tmpResolversPath, targetPath)
		if err != nil {
			revertibleOps.Undo() // Don't handle the error. I don't care.
<<<<<<< HEAD
			return burrito.WrapErrorf(err, moveOrCopyError, tmpResolversPath, targetPath)
=======
			return WrapErrorf(err, moveOrCopyError, tmpResolversPath, targetPath)
>>>>>>> 3ab9d6a3
		}
		return nil
	}
	// Download the global resolvers
	appDataPath, err := GetRegolithAppDataPath()
	if err != nil {
<<<<<<< HEAD
		return burrito.WrapError(err, getRegolithAppDataPathError)
=======
		return WrapError(err, getRegolithAppDataPathError)
>>>>>>> 3ab9d6a3
	}
	globalUserConfig, err := getGlobalUserConfig()
	globalUserConfig.fillDefaults() // The file must have the default resolver URL
	if err != nil {
<<<<<<< HEAD
		return burrito.WrapError(err, getUserConfigError)
	}
	err = downloadResolvers(globalUserConfig.Resolvers, appDataPath)
	if err != nil {
		return burrito.WrapError(err, "Failed to download the resolvers")
=======
		return WrapError(err, getUserConfigError)
	}
	err = downloadResolvers(globalUserConfig.Resolvers, appDataPath)
	if err != nil {
		return WrapError(err, "Failed to download the resolvers")
>>>>>>> 3ab9d6a3
	}
	return nil
}

// getResolversMap downloads and lazily loads the resolverMap from the
// resolver.json files if it is already loaded, it returns the map
func getResolversMap() (*map[string]ResolverMapItem, error) {
	if resolverMap != nil {
		return resolverMap, nil
	}
	err := DownloadResolverMaps()
	if err != nil {
		Logger.Warnf(
			"Failed to download resolver map: %s", err.Error())
	}
	result := make(map[string]ResolverMapItem)
	// Load all resolver files into a map, where the ke is the URL of the resovler
	// file and the value is the content of the file. Based on this map and
	// the combined user config, the final resolver map is created.
	resolvers := make(map[string]interface{})
	loadResolversFromPath := func(path string) error {
		globalResolvers, err := ioutil.ReadDir(path)
		if err != nil {
<<<<<<< HEAD
			return burrito.WrapErrorf(
=======
			return WrapErrorf(
>>>>>>> 3ab9d6a3
				err, "Failed to list files in the directory.\nPath: %s",
				path)
		}
		for _, resolver := range globalResolvers {
			if resolver.IsDir() {
				continue
			}
			filePath := filepath.Join(path, resolver.Name())
			f, err := ioutil.ReadFile(filePath)
			if err != nil {
<<<<<<< HEAD
				return burrito.WrapErrorf(err, fileReadError, filePath)
=======
				return WrapErrorf(err, fileReadError, filePath)
>>>>>>> 3ab9d6a3
			}
			resolverData := make(map[string]interface{})
			err = json.Unmarshal(f, &resolverData)
			if err != nil {
<<<<<<< HEAD
				return burrito.WrapErrorf(err, jsonUnmarshalError, filePath)
			}
			url, ok := resolverData["url"].(string)
			if !ok {
				return burrito.WrapErrorf(
=======
				return WrapErrorf(err, jsonUnmarshalError, filePath)
			}
			url, ok := resolverData["url"].(string)
			if !ok {
				return WrapErrorf(
>>>>>>> 3ab9d6a3
					err,
					"Failed to get the URL of the resolver file.\nPath: %s",
					filePath)
			}
			resolvers[url] = resolverData
		}
		return nil
	}
	// Load the global resolvers
	appDataPath, err := GetRegolithAppDataPath()
	if err != nil {
<<<<<<< HEAD
		return nil, burrito.WrapError(err, getRegolithAppDataPathError)
	}
	globalResolversPath := filepath.Join(appDataPath, "resolvers")
	err = loadResolversFromPath(globalResolversPath)
	if err != nil {
		return nil, burrito.WrapError(err, "Failed to load the global resolvers")
	}
	// Get user config to access the list of resolvers
	userConfig, err := getCombinedUserConfig()
	if err != nil {
		return nil, burrito.WrapError(err, getUserConfigError)
=======
		return nil, WrapError(err, getRegolithAppDataPathError)
	}
	globalResolversPath := filepath.Join(appDataPath, "resolvers")
	err = loadResolversFromPath(globalResolversPath)
	if err != nil {
		return nil, WrapError(err, "Failed to load the global resolvers")
	}
	// Get user config to access the list of resolvers
	userConfig, err := getCombinedUserConfig()
	if err != nil {
		return nil, WrapError(err, getUserConfigError)
>>>>>>> 3ab9d6a3
	}
	// Create the final resolver map
	for _, resolverUrl := range userConfig.Resolvers {
		resolverData, ok := resolvers[resolverUrl].(map[string]interface{})
		if !ok {
<<<<<<< HEAD
			return nil, burrito.WrapErrorf(
=======
			return nil, WrapErrorf(
>>>>>>> 3ab9d6a3
				err, "Failed to get the resolver data.\nURL: %s", resolverUrl)
		}
		resolverResovlersData, ok := resolverData["filters"].(map[string]interface{})
		if !ok {
<<<<<<< HEAD
			return nil, burrito.WrapErrorf(
=======
			return nil, WrapErrorf(
>>>>>>> 3ab9d6a3
				err, "Failed load resolvers from the resolver file.\nURL: %s",
				resolverUrl)
		}
		for key, value := range resolverResovlersData {
			castValue, ok := value.(map[string]interface{})
			if !ok {
<<<<<<< HEAD
				return nil, burrito.WrapErrorf(
=======
				return nil, WrapErrorf(
>>>>>>> 3ab9d6a3
					err, "Invalid resolver data.\nURL: %s",
					resolverUrl)
			}
			result[key], err = ResolverMapFromObject(castValue)
			if err != nil {
<<<<<<< HEAD
				return nil, burrito.WrapErrorf(
=======
				return nil, WrapErrorf(
>>>>>>> 3ab9d6a3
					err, "Invalid resolver data.\nURL: %s",
					resolverUrl)
			}
		}
	}
	resolverMap = &result
	return resolverMap, nil
}

func ResolverMapFromObject(obj map[string]interface{}) (ResolverMapItem, error) {
	result := ResolverMapItem{}
	// Url
	urlObj, ok := obj["url"]
	if !ok {
		return result, burrito.WrappedErrorf(jsonPropertyMissingError, "url")
	}
	url, ok := urlObj.(string)
	if !ok {
		return result, burrito.WrappedErrorf(jsonPropertyTypeError, "url", "string")
	}
	result.Url = url
	return result, nil
}

// ResolveUrl tries to resolve the URL to a filter based on a shortName. If
// it fails it updates the resolver.json file and tries again
func ResolveUrl(shortName string) (string, error) {
	const resolverLoadErrror = "Unable to load the name to URL resolver map."
	resolver, err := getResolversMap()
	if err != nil {
		return "", burrito.WrapError(err, resolverLoadErrror)
	}
	filterMap, ok := (*resolver)[shortName]
	if !ok {
		return "", burrito.WrappedErrorf(
			"The filter doesn't have known mapping to URL in the URL "+
				"resolver.\n"+
				"Filter name: %s\n",
			shortName)
	}
	return filterMap.Url, nil
}<|MERGE_RESOLUTION|>--- conflicted
+++ resolved
@@ -3,14 +3,12 @@
 import (
 	"encoding/json"
 	"fmt"
-<<<<<<< HEAD
-	"github.com/Bedrock-OSS/go-burrito/burrito"
-=======
->>>>>>> 3ab9d6a3
 	"io/ioutil"
 	"os"
 	"path/filepath"
 	"strings"
+
+	"github.com/Bedrock-OSS/go-burrito/burrito"
 
 	"github.com/hashicorp/go-getter"
 )
@@ -45,11 +43,7 @@
 func resolveResolverUrl(url string) (string, error) {
 	urlParts := strings.Split(url, "/")
 	if len(urlParts) < 4 {
-<<<<<<< HEAD
 		return "", burrito.WrappedErrorf(
-=======
-		return "", WrappedErrorf(
->>>>>>> 3ab9d6a3
 			"Incorrect URL format.\n" +
 				"Expected format:" +
 				"github.com/<user-name>/<repo-name>/<path-to-the-resolver-file>")
@@ -58,11 +52,7 @@
 	path := strings.Join(urlParts[3:], "/")
 	sha, err := GetHeadSha(repoUrl)
 	if err != nil {
-<<<<<<< HEAD
 		return "", burrito.WrapError(
-=======
-		return "", WrapError(
->>>>>>> 3ab9d6a3
 			err,
 			"Failed to get the HEAD of the repository with the resolver.json file")
 	}
@@ -82,16 +72,11 @@
 		// Create target directory if not exists
 		err := os.MkdirAll(targetPath, 0755)
 		if err != nil {
-<<<<<<< HEAD
 			return burrito.WrapErrorf(err, osMkdirError, targetPath)
-=======
-			return WrapErrorf(err, osMkdirError, targetPath)
->>>>>>> 3ab9d6a3
 		}
 		// Prepare the temporary directory
 		err = os.RemoveAll(tmpPath)
 		if err != nil {
-<<<<<<< HEAD
 			return burrito.WrapErrorf(err, osRemoveError, tmpPath)
 		}
 		err = os.MkdirAll(tmpResolversPath, 0755)
@@ -101,27 +86,12 @@
 		err = os.MkdirAll(tmpUndoPath, 0755)
 		if err != nil {
 			return burrito.WrapErrorf(err, osMkdirError, tmpUndoPath)
-=======
-			return WrapErrorf(err, osRemoveError, tmpPath)
-		}
-		err = os.MkdirAll(tmpResolversPath, 0755)
-		if err != nil {
-			return WrapErrorf(err, osMkdirError, tmpResolversPath)
-		}
-		err = os.MkdirAll(tmpUndoPath, 0755)
-		if err != nil {
-			return WrapErrorf(err, osMkdirError, tmpUndoPath)
->>>>>>> 3ab9d6a3
 		}
 		defer os.RemoveAll(tmpPath) // Schedule for deletion
 		// Prepare the revertibleFsOperations object
 		revertibleOps, err := NewRevertibleFsOperations(tmpUndoPath)
 		if err != nil {
-<<<<<<< HEAD
 			return burrito.WrapErrorf(err, newRevertibleFsOperationsError, tmpUndoPath)
-=======
-			return WrapErrorf(err, newRevertibleFsOperationsError, tmpUndoPath)
->>>>>>> 3ab9d6a3
 		}
 		defer revertibleOps.Close() // Must be called before os.RemoveAll(tmpPath)
 		// Download the resolvers to the tmp path
@@ -131,11 +101,7 @@
 				tmpResolversPath, fmt.Sprintf("resolver_%d.json", i))
 			url, err := resolveResolverUrl(shortUrl)
 			if err != nil {
-<<<<<<< HEAD
 				return burrito.WrapError(
-=======
-				return WrapError(
->>>>>>> 3ab9d6a3
 					err,
 					"Failed to resolve the URL of the resolver file for the download.\n"+
 						"Short URL: "+shortUrl)
@@ -143,98 +109,58 @@
 			Logger.Debugf("Downloading resolver using URL: %s", url)
 			err = getter.GetFile(savePath, url)
 			if err != nil {
-<<<<<<< HEAD
 				return burrito.WrapErrorf(err, "Failed to download the file.\nURL: %s", url)
-=======
-				return WrapErrorf(err, "Failed to download the file.\nURL: %s", url)
->>>>>>> 3ab9d6a3
 			}
 			// Add "url" property to the resolver file
 			fileData := make(map[string]interface{})
 			f, err := ioutil.ReadFile(savePath)
 			if err != nil {
-<<<<<<< HEAD
 				return burrito.WrapErrorf(err, fileReadError, savePath)
 			}
 			err = json.Unmarshal(f, &fileData)
 			if err != nil {
 				return burrito.WrapErrorf(err, jsonUnmarshalError, savePath)
-=======
-				return WrapErrorf(err, fileReadError, savePath)
-			}
-			err = json.Unmarshal(f, &fileData)
-			if err != nil {
-				return WrapErrorf(err, jsonUnmarshalError, savePath)
->>>>>>> 3ab9d6a3
 			}
 			fileData["url"] = shortUrl
 			// Save the file with the "url" property
 			f, _ = json.MarshalIndent(fileData, "", "\t")
 			err = ioutil.WriteFile(savePath, f, 0644)
 			if err != nil {
-<<<<<<< HEAD
 				return burrito.WrapErrorf(err, fileWriteError, savePath)
-=======
-				return WrapErrorf(err, fileWriteError, savePath)
->>>>>>> 3ab9d6a3
 			}
 		}
 		// Make sure that the target directory is empty
 		err = revertibleOps.DeleteDir(targetPath)
 		if err != nil {
 			revertibleOps.Undo() // Don't handle the error. I don't care.
-<<<<<<< HEAD
 			return burrito.WrapErrorf(err, osRemoveError, targetPath)
-=======
-			return WrapErrorf(err, osRemoveError, targetPath)
->>>>>>> 3ab9d6a3
 		}
 		err = revertibleOps.MkdirAll(targetPath)
 		if err != nil {
 			revertibleOps.Undo() // Don't handle the error. I don't care.
-<<<<<<< HEAD
 			return burrito.WrapErrorf(err, osMkdirError, targetPath)
-=======
-			return WrapErrorf(err, osMkdirError, targetPath)
->>>>>>> 3ab9d6a3
 		}
 		// Move the resolvers to the target path
 		err = revertibleOps.MoveOrCopyDir(tmpResolversPath, targetPath)
 		if err != nil {
 			revertibleOps.Undo() // Don't handle the error. I don't care.
-<<<<<<< HEAD
 			return burrito.WrapErrorf(err, moveOrCopyError, tmpResolversPath, targetPath)
-=======
-			return WrapErrorf(err, moveOrCopyError, tmpResolversPath, targetPath)
->>>>>>> 3ab9d6a3
 		}
 		return nil
 	}
 	// Download the global resolvers
 	appDataPath, err := GetRegolithAppDataPath()
 	if err != nil {
-<<<<<<< HEAD
 		return burrito.WrapError(err, getRegolithAppDataPathError)
-=======
-		return WrapError(err, getRegolithAppDataPathError)
->>>>>>> 3ab9d6a3
 	}
 	globalUserConfig, err := getGlobalUserConfig()
 	globalUserConfig.fillDefaults() // The file must have the default resolver URL
 	if err != nil {
-<<<<<<< HEAD
 		return burrito.WrapError(err, getUserConfigError)
 	}
 	err = downloadResolvers(globalUserConfig.Resolvers, appDataPath)
 	if err != nil {
 		return burrito.WrapError(err, "Failed to download the resolvers")
-=======
-		return WrapError(err, getUserConfigError)
-	}
-	err = downloadResolvers(globalUserConfig.Resolvers, appDataPath)
-	if err != nil {
-		return WrapError(err, "Failed to download the resolvers")
->>>>>>> 3ab9d6a3
 	}
 	return nil
 }
@@ -258,11 +184,7 @@
 	loadResolversFromPath := func(path string) error {
 		globalResolvers, err := ioutil.ReadDir(path)
 		if err != nil {
-<<<<<<< HEAD
 			return burrito.WrapErrorf(
-=======
-			return WrapErrorf(
->>>>>>> 3ab9d6a3
 				err, "Failed to list files in the directory.\nPath: %s",
 				path)
 		}
@@ -273,28 +195,16 @@
 			filePath := filepath.Join(path, resolver.Name())
 			f, err := ioutil.ReadFile(filePath)
 			if err != nil {
-<<<<<<< HEAD
 				return burrito.WrapErrorf(err, fileReadError, filePath)
-=======
-				return WrapErrorf(err, fileReadError, filePath)
->>>>>>> 3ab9d6a3
 			}
 			resolverData := make(map[string]interface{})
 			err = json.Unmarshal(f, &resolverData)
 			if err != nil {
-<<<<<<< HEAD
 				return burrito.WrapErrorf(err, jsonUnmarshalError, filePath)
 			}
 			url, ok := resolverData["url"].(string)
 			if !ok {
 				return burrito.WrapErrorf(
-=======
-				return WrapErrorf(err, jsonUnmarshalError, filePath)
-			}
-			url, ok := resolverData["url"].(string)
-			if !ok {
-				return WrapErrorf(
->>>>>>> 3ab9d6a3
 					err,
 					"Failed to get the URL of the resolver file.\nPath: %s",
 					filePath)
@@ -306,7 +216,6 @@
 	// Load the global resolvers
 	appDataPath, err := GetRegolithAppDataPath()
 	if err != nil {
-<<<<<<< HEAD
 		return nil, burrito.WrapError(err, getRegolithAppDataPathError)
 	}
 	globalResolversPath := filepath.Join(appDataPath, "resolvers")
@@ -318,59 +227,30 @@
 	userConfig, err := getCombinedUserConfig()
 	if err != nil {
 		return nil, burrito.WrapError(err, getUserConfigError)
-=======
-		return nil, WrapError(err, getRegolithAppDataPathError)
-	}
-	globalResolversPath := filepath.Join(appDataPath, "resolvers")
-	err = loadResolversFromPath(globalResolversPath)
-	if err != nil {
-		return nil, WrapError(err, "Failed to load the global resolvers")
-	}
-	// Get user config to access the list of resolvers
-	userConfig, err := getCombinedUserConfig()
-	if err != nil {
-		return nil, WrapError(err, getUserConfigError)
->>>>>>> 3ab9d6a3
 	}
 	// Create the final resolver map
 	for _, resolverUrl := range userConfig.Resolvers {
 		resolverData, ok := resolvers[resolverUrl].(map[string]interface{})
 		if !ok {
-<<<<<<< HEAD
 			return nil, burrito.WrapErrorf(
-=======
-			return nil, WrapErrorf(
->>>>>>> 3ab9d6a3
 				err, "Failed to get the resolver data.\nURL: %s", resolverUrl)
 		}
 		resolverResovlersData, ok := resolverData["filters"].(map[string]interface{})
 		if !ok {
-<<<<<<< HEAD
 			return nil, burrito.WrapErrorf(
-=======
-			return nil, WrapErrorf(
->>>>>>> 3ab9d6a3
 				err, "Failed load resolvers from the resolver file.\nURL: %s",
 				resolverUrl)
 		}
 		for key, value := range resolverResovlersData {
 			castValue, ok := value.(map[string]interface{})
 			if !ok {
-<<<<<<< HEAD
 				return nil, burrito.WrapErrorf(
-=======
-				return nil, WrapErrorf(
->>>>>>> 3ab9d6a3
 					err, "Invalid resolver data.\nURL: %s",
 					resolverUrl)
 			}
 			result[key], err = ResolverMapFromObject(castValue)
 			if err != nil {
-<<<<<<< HEAD
 				return nil, burrito.WrapErrorf(
-=======
-				return nil, WrapErrorf(
->>>>>>> 3ab9d6a3
 					err, "Invalid resolver data.\nURL: %s",
 					resolverUrl)
 			}
