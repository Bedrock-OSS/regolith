package regolith

import (
	"encoding/json"
	"os"
	"os/exec"
	"path/filepath"
	"strings"

	"github.com/Bedrock-OSS/go-burrito/burrito"
)

type NimFilterDefinition struct {
	FilterDefinition
	Script string `json:"script,omitempty"`

	// Requirements is an optional path to the folder with the nimble file. If not specified
	// the parent of the script path is used instead.
	Requirements string `json:"requirements,omitempty"`
}

type NimFilter struct {
	Filter
	Definition NimFilterDefinition `json:"-"`
}

func NimFilterDefinitionFromObject(
	id string, obj map[string]interface{},
) (*NimFilterDefinition, error) {
	filter := &NimFilterDefinition{FilterDefinition: *FilterDefinitionFromObject(id)}
	scriptObj, ok := obj["script"]
	if !ok {
		return nil, burrito.WrappedErrorf(jsonPropertyMissingError, "script")
	}
	script, ok := scriptObj.(string)
	if !ok {
		return nil, burrito.WrappedErrorf(
			jsonPropertyTypeError, "script", "string")
	}
	filter.Script = script

	requirementsObj, ok := obj["requirements"]
	if ok {
		requirements, ok := requirementsObj.(string)
		if !ok {
			return nil, WrappedErrorf(
				jsonPropertyTypeError, "requirements", "string")
		}
		filter.Requirements = requirements
	}
	return filter, nil
}

func (f *NimFilter) run(context RunContext) error {
	// Run filter
	if len(f.Settings) == 0 {
		err := RunSubProcess(
			"nim",
			append([]string{
				"-r", "c", "--hints:off", "--warnings:off", "--mm:orc",
				context.AbsoluteLocation + string(os.PathSeparator) + f.Definition.Script},
				f.Arguments...,
			),
			context.AbsoluteLocation,
			GetAbsoluteWorkingDirectory(context.DotRegolithPath),
			ShortFilterName(f.Id),
		)
		if err != nil {
			return burrito.PassError(err)
		}
	} else {
		jsonSettings, _ := json.Marshal(f.Settings)
		err := RunSubProcess(
			"nim",
			append([]string{
				"-r", "c", "--hints:off", "--warnings:off", "--mm:orc",
				context.AbsoluteLocation + string(os.PathSeparator) +
					f.Definition.Script,
				string(jsonSettings)},
				f.Arguments...),
			context.AbsoluteLocation,
			GetAbsoluteWorkingDirectory(context.DotRegolithPath),
			ShortFilterName(f.Id),
		)
		if err != nil {
			return burrito.PassError(err)
		}
	}
	return nil
}

func (f *NimFilter) Run(context RunContext) (bool, error) {
	if err := f.run(context); err != nil {
		return false, burrito.PassError(err)
	}
	return context.IsInterrupted(), nil
}

func (f *NimFilterDefinition) CreateFilterRunner(runConfiguration map[string]interface{}) (FilterRunner, error) {
	basicFilter, err := filterFromObject(runConfiguration)
	if err != nil {
		return nil, burrito.WrapError(err, filterFromObjectError)
	}
	filter := &NimFilter{
		Filter:     *basicFilter,
		Definition: *f,
	}
	return filter, nil
}

func (f *NimFilterDefinition) InstallDependencies(
	parent *RemoteFilterDefinition, dotRegolithPath string,
) error {
	installLocation := ""
	// Install dependencies
	if parent != nil {
		installLocation = parent.GetDownloadPath(dotRegolithPath)
	}
	Logger.Infof("Downloading dependencies for %s...", f.Id)
<<<<<<< HEAD
	joinedPath := filepath.Join(installLocation, f.Script)
	scriptPath, err := filepath.Abs(joinedPath)
	if err != nil {
		return burrito.WrapErrorf(err, filepathAbsError, joinedPath)
=======
	var requirementsPath string
	if f.Requirements == "" {
		// Deduce the path from the script path
		joinedPath := filepath.Join(installLocation, f.Script)
		scriptPath, err := filepath.Abs(joinedPath)
		if err != nil {
			return WrapErrorf(err, filepathAbsError, joinedPath)
		}
		requirementsPath = filepath.Dir(scriptPath)
	} else {
		joinedPath := filepath.Join(installLocation, f.Requirements)
		scriptPath, err := filepath.Abs(joinedPath)
		if err != nil {
			return WrapErrorf(err, filepathAbsError, joinedPath)
		}
		requirementsPath = scriptPath
>>>>>>> 5d4e6c12
	}
	Logger.Debugf("Installing dependencies using nimble in %s", requirementsPath)
	if hasNimble(requirementsPath) {
		Logger.Info("Installing nim dependencies...")
		err := RunSubProcess(
			"nimble", []string{"install", "-d", "-y"}, requirementsPath, requirementsPath, ShortFilterName(f.Id))
		if err != nil {
<<<<<<< HEAD
			return burrito.WrapErrorf(
				err, "Failed to run nimble to install dependencies of a filter."+
=======
			return WrapErrorf(
				err, "Failed to run nimble to install dependencies of a filter.\n"+
>>>>>>> 5d4e6c12
					"Filter name: %s.",
				f.Id)
		}
	}
	Logger.Infof("Dependencies for %s installed successfully", f.Id)
	return nil
}

func (f *NimFilterDefinition) Check(context RunContext) error {
	_, err := exec.LookPath("nim")
	if err != nil {
		return burrito.WrapError(
			err,
			"Nim not found, download and install it from"+
				" https://nim-lang.org/")
	}
	cmd, err := exec.Command("nim", "--version").Output()
	if err != nil {
		return burrito.WrapError(err, "Failed to check Nim version.")
	}
	a := strings.TrimPrefix(strings.Trim(string(cmd), " \n\t"), "v")
	Logger.Debugf("Found Nim version %s.", a)
	return nil
}

func (f *NimFilter) Check(context RunContext) error {
	return f.Definition.Check(context)
}

func hasNimble(filterPath string) bool {
	nimble := false
	filepath.Walk(filterPath, func(path string, info os.FileInfo, err error) error {
		if err != nil || info.IsDir() {
			return nil
		}
		if filepath.Ext(path) == ".nimble" {
			nimble = true
		}
		return nil
	})
	return nimble
}<|MERGE_RESOLUTION|>--- conflicted
+++ resolved
@@ -43,7 +43,7 @@
 	if ok {
 		requirements, ok := requirementsObj.(string)
 		if !ok {
-			return nil, WrappedErrorf(
+			return nil, burrito.WrappedErrorf(
 				jsonPropertyTypeError, "requirements", "string")
 		}
 		filter.Requirements = requirements
@@ -117,29 +117,22 @@
 		installLocation = parent.GetDownloadPath(dotRegolithPath)
 	}
 	Logger.Infof("Downloading dependencies for %s...", f.Id)
-<<<<<<< HEAD
-	joinedPath := filepath.Join(installLocation, f.Script)
-	scriptPath, err := filepath.Abs(joinedPath)
-	if err != nil {
-		return burrito.WrapErrorf(err, filepathAbsError, joinedPath)
-=======
 	var requirementsPath string
 	if f.Requirements == "" {
 		// Deduce the path from the script path
 		joinedPath := filepath.Join(installLocation, f.Script)
 		scriptPath, err := filepath.Abs(joinedPath)
 		if err != nil {
-			return WrapErrorf(err, filepathAbsError, joinedPath)
+			return burrito.WrapErrorf(err, filepathAbsError, joinedPath)
 		}
 		requirementsPath = filepath.Dir(scriptPath)
 	} else {
 		joinedPath := filepath.Join(installLocation, f.Requirements)
 		scriptPath, err := filepath.Abs(joinedPath)
 		if err != nil {
-			return WrapErrorf(err, filepathAbsError, joinedPath)
+			return burrito.WrapErrorf(err, filepathAbsError, joinedPath)
 		}
 		requirementsPath = scriptPath
->>>>>>> 5d4e6c12
 	}
 	Logger.Debugf("Installing dependencies using nimble in %s", requirementsPath)
 	if hasNimble(requirementsPath) {
@@ -147,13 +140,8 @@
 		err := RunSubProcess(
 			"nimble", []string{"install", "-d", "-y"}, requirementsPath, requirementsPath, ShortFilterName(f.Id))
 		if err != nil {
-<<<<<<< HEAD
 			return burrito.WrapErrorf(
-				err, "Failed to run nimble to install dependencies of a filter."+
-=======
-			return WrapErrorf(
 				err, "Failed to run nimble to install dependencies of a filter.\n"+
->>>>>>> 5d4e6c12
 					"Filter name: %s.",
 				f.Id)
 		}
