--- conflicted
+++ resolved
@@ -82,22 +82,7 @@
 	return nil
 }
 
-<<<<<<< HEAD
-	// Prepare tmp files
-	err = RecycledSetupTmpFiles(*config, profile)
-	if err != nil {
-		err1 := ClearCachedStates() // Just to be safe clear cached states
-		if err1 != nil {
-			err = WrapError(
-				err1, "Failed to clear cached file path states whil handling"+
-					" another error.")
-		}
-		return WrapError(err, "Unable to setup profile.")
-	}
-
-=======
 func RunProfileImpl(profile Profile, profileName string, config Config, parentContext *RunContext) error {
->>>>>>> 3286c9d7
 	// Run the filters!
 	for filter := range profile.Filters {
 		filter := profile.Filters[filter]
@@ -150,14 +135,20 @@
 	}
 
 	// Prepare tmp files
-	err = SetupTmpFiles(*config, profile)
-	if err != nil {
+	err = RecycledSetupTmpFiles(*config, profile)
+	if err != nil {
+		err1 := ClearCachedStates() // Just to be safe clear cached states
+		if err1 != nil {
+			err = WrapError(
+				err1, "Failed to clear cached file path states whil handling"+
+					" another error.")
+		}
 		return WrapError(err, "Unable to setup profile.")
 	}
 
 	err = RunProfileImpl(profile, profileName, *config, nil)
 	if err != nil {
-		return err
+		return PassError(err)
 	}
 
 	// Export files
@@ -181,7 +172,7 @@
 // it can be interrupted through the use of the interrupt channel. On various
 // stages of the execution, the function checks the channel, and if it is
 // sending a message, it restarts.
-func WatchProfile(profile *Profile, config *Config, interrupt chan string) error {
+func WatchProfile(profileName string, profile *Profile, config *Config, interrupt chan string) error {
 	// Checks if the interrupt channel is sending a message.
 	isInterrupted := func(ignoreData bool) bool {
 		select {
@@ -240,6 +231,50 @@
 		goto start
 	}
 
+	interrupted, err := WatchProfileImpl(
+		*profile, profileName, *config, nil, func() bool { return isInterrupted(false) })
+
+	if interrupted { // Save the current target state before rerun
+		if err := saveTmp(); err != nil {
+			return PassError(err)
+		}
+		goto start
+	}
+	if err != nil {
+		return PassError(err)
+	}
+
+	// Export files
+	Logger.Info("Moving files to target directory.")
+	start := time.Now()
+	err = RecycledExportProject(*profile, config.Name, config.DataPath)
+	if err != nil {
+		err1 := ClearCachedStates() // Just to be safe clear cached states
+		if err1 != nil {
+			err = WrapError(
+				err1, "Failed to clear cached file path states while "+
+					"handling another error.")
+		}
+		return WrapError(err, "Exporting project failed.")
+	}
+	if isInterrupted(true) { // Ignore the interruptions from the data path
+		if err := saveTmp(); err != nil {
+			return PassError(err)
+		}
+		goto start
+	}
+	Logger.Debug("Done in ", time.Since(start))
+	return nil
+}
+
+// TODO - refactor this code, write proper comment
+// WatchProfileImpl ...
+/// isInterrupted - a function that checks the interruptions.
+// ... returns whether there were any interruptions and an error
+func WatchProfileImpl(
+	profile Profile, profileName string, config Config,
+	parentContext *RunContext, isInterrupted func() bool,
+) (bool, error) {
 	// Run the filters!
 	for filter := range profile.Filters {
 		filter := profile.Filters[filter]
@@ -249,9 +284,18 @@
 			Logger.Infof("Filter \"%s\" is disabled, skipping.", filter.GetId())
 			continue
 		}
-		Logger.Infof("Running filter %s", filter.GetId())
+		// Skip printing if the filter ID is empty (most likely a nested profile)
+		if filter.GetId() != "" {
+			Logger.Infof("Running filter %s", filter.GetId())
+		}
 		start := time.Now()
-		err := filter.Run(path)
+		// TODO - This function should propagate the interruptions for the
+		// profile filter currently it doesn't do that so nested profiles can
+		// handle interruptions only after the execution of the entire prfoile.
+		err := filter.Run(
+			RunContext{
+				AbsoluteLocation: path, Config: &config, Parent: parentContext,
+				Profile: profileName})
 		Logger.Debugf("Executed in %s", time.Since(start))
 		if err != nil {
 			err1 := ClearCachedStates() // Just to be safe clear cached states
@@ -260,37 +304,13 @@
 					err1, "Failed to clear cached file path states while "+
 						"handling another error.")
 			}
-			return WrapError(err, "Failed to run filter.")
-		}
-		if isInterrupted(false) { // Save the current target state before rerun
-			if err := saveTmp(); err != nil {
-				return PassError(err)
-			}
-			goto start
-		}
-	}
-
-	// Export files
-	Logger.Info("Moving files to target directory.")
-	start := time.Now()
-	err = RecycledExportProject(*profile, config.Name, config.DataPath)
-	if err != nil {
-		err1 := ClearCachedStates() // Just to be safe clear cached states
-		if err1 != nil {
-			err = WrapError(
-				err1, "Failed to clear cached file path states while "+
-					"handling another error.")
-		}
-		return WrapError(err, "Exporting project failed.")
-	}
-	if isInterrupted(true) { // Ignore the interruptions from the data path
-		if err := saveTmp(); err != nil {
-			return PassError(err)
-		}
-		goto start
-	}
-	Logger.Debug("Done in ", time.Since(start))
-	return nil
+			return false, WrapError(err, "Failed to run filter.")
+		}
+		if isInterrupted() {
+			return true, nil
+		}
+	}
+	return false, nil
 }
 
 // SubfilterCollection returns a collection of filters from a
