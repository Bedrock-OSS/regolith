--- conflicted
+++ resolved
@@ -26,18 +26,8 @@
 // Recursively install dependencies for the entire config.
 //  - Force mode will overwrite existing dependencies.
 //  - Non-force mode will only install dependencies that are not already installed.
-<<<<<<< HEAD
 func InstallFilters(isForced bool, updateFilters bool) error {
-	project, err := LoadConfig()
-	if err != nil {
-		return wrapError("Failed to load project config", err)
-	}
-=======
-func InstallDependencies(isForced bool) error {
-	Logger.Infof("Installing dependencies...")
-
 	project := LoadConfig()
->>>>>>> e3308094
 
 	CreateDirectoryIfNotExists(".regolith/cache/filters", true)
 	CreateDirectoryIfNotExists(".regolith/cache/venvs", true)
