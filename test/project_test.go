--- conflicted
+++ resolved
@@ -45,47 +45,7 @@
 	if err != nil {
 		t.Fatal("Unable to get list of created paths:", err)
 	}
-<<<<<<< HEAD
 	comparePathMaps(expectedPaths, createdPaths, t)
-=======
-
-	checked := struct{}{}
-	checklist := map[string]struct{}{}
-	// Check if all expectedPaths are created
-	for k, expectedHash := range expectedPaths {
-		checklist[k] = checked
-		createdHash, exists := createdPaths[k]
-		if !exists {
-			t.Fatal("Missing expected path:", k)
-		} else if createdHash != expectedHash {
-			if expectedHash == "" {
-				t.Fatalf("%q should be a file but is a directory instead", k)
-			} else if createdHash == "" {
-				t.Fatalf("%q should be a directory but is a file instead", k)
-			}
-			// Print the file, that doesn't match
-			//bytes, _ := ioutil.ReadFile(k)
-			//t.Log(string(bytes))
-			t.Fatalf("%q file is different that expected", k)
-		}
-	}
-	// Check if all createdPaths are expected
-	for k, createdHash := range createdPaths {
-		if _, checked := checklist[k]; checked {
-			continue // This is checked already (skip)
-		}
-		expectedHash, exists := expectedPaths[k]
-		if !exists {
-			t.Fatal("Additional unexpected path was created:", k)
-		} else if createdHash != expectedHash {
-			if expectedHash == "" {
-				t.Fatalf("%q should be a file but is a directory instead", k)
-			} else if createdHash == "" {
-				t.Fatalf("%q should be a directory but is a file instead", k)
-			}
-			t.Fatalf("%q file is different that expected", k)
-		}
-	}
 }
 
 // TestLocalRequirementsInstall tests if Regolith properly install the
@@ -122,5 +82,4 @@
 	regolith.InitLogging(true)
 	regolith.RegisterFilters()
 	regolith.InstallDependencies(true)
->>>>>>> 5ccd5577
 }