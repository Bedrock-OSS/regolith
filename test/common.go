--- conflicted
+++ resolved
@@ -48,13 +48,11 @@
 	// projects has both valid and invalid profiles.
 	profileFilterPath = "testdata/profile_filter"
 
-<<<<<<< HEAD
 	// regolithUpdatePath is a directory that contains files for testing
 	// "regolith install-all" command. It has multiple projects, each with
 	// different config.json for installing different versions of the same
 	// filter.
 	regolithUpdatePath = "testdata/regolith_update"
-=======
 
 	// toolFilterPath is a directory that contains the files for testing
 	// 'regolith tool' command. It contains two projects, one before running
@@ -69,7 +67,6 @@
 	// condition. The 'expected_build_result' contains the expected result of
 	// the execution.
 	conditionalFilterPath = "testdata/conditional_filter"
->>>>>>> cbec6b84
 )
 
 // firstErr returns the first error in a list of errors. If the list is empty
