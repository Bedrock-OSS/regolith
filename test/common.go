--- conflicted
+++ resolved
@@ -10,7 +10,6 @@
 	"testing"
 )
 
-<<<<<<< HEAD
 // The ".ignoreme" files inside the test directories are files used to simulate
 // empty directories in git repository.
 const (
@@ -47,20 +46,12 @@
 	versionedRemoteFilterProject         = "testdata/versioned_remote_filter_project"
 	versionedRemoteFilterProjectAfterRun = "testdata/versioned_remote_filter_project_after_run"
 	exeFilterPath                        = "testdata/exe_filter"
+
+	// profileFilterPath is a directory that contains files for testing
+	// ProfileFilter. It contains a project and an expected result. The
+	// projects has both valid and invalid profiles.
+	profileFilterPath = "testdata/profile_filter"
 )
-=======
-const freshProjectPath = "testdata/fresh_project"
-const minimalProjectPath = "testdata/minimal_project"
-const multitargetProjectPath = "testdata/multitarget_project"
-const localRequirementsPath = "testdata/local_requirements"
-const doubleRemoteProjectPath = "testdata/double_remote_project"
-const doubleRemoteProjectInstalledPath = "testdata/double_remote_project_installed"
-const runMissingRpProjectPath = "testdata/run_missing_rp_project"
-const versionedRemoteFilterProject = "testdata/versioned_remote_filter_project"
-const versionedRemoteFilterProjectAfterRun = "testdata/versioned_remote_filter_project_after_run"
-const exeFilterPath = "testdata/exe_filter"
-const profileFilterPath = "testdata/profile_filter"
->>>>>>> bd829c11
 
 // firstErr returns the first error in a list of errors. If the list is empty
 // or all errors are nil, nil is returned.
